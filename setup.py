#!/usr/bin/env python
# -*- encoding: utf-8 -*-
from __future__ import absolute_import
from __future__ import print_function

import io
import os
import re
import subprocess
import sys
from glob import glob
from os.path import basename
from os.path import dirname
from os.path import join
from os.path import relpath
from os.path import splitext

from setuptools import Extension
from setuptools import find_packages
from setuptools import setup
from setuptools.command.build_ext import build_ext


def read(*names, **kwargs):
    with io.open(
        join(dirname(__file__), *names), encoding=kwargs.get("encoding", "utf8")
    ) as fh:
        return fh.read()


# Enable code coverage for C code: we can't use CFLAGS=-coverage in tox.ini, since that may mess with compiling
# dependencies (e.g. numpy). Therefore we set SETUPPY_CFLAGS=-coverage in tox.ini and copy it to CFLAGS here (after
# deps have been safely installed).
if "TOXENV" in os.environ and "SETUPPY_CFLAGS" in os.environ:
    os.environ["CFLAGS"] = os.environ["SETUPPY_CFLAGS"]


class optional_build_ext(build_ext):
    """Allow the building of C extensions to fail."""

    def run(self):
        try:
            build_ext.run(self)
        except Exception as e:
            self._unavailable(e)
            self.extensions = []  # avoid copying missing files (it would fail).

    def _unavailable(self, e):
        print("*" * 80)
        print(
            """WARNING:

    An optional code optimization (C extension) could not be compiled.

    Optimizations for this package will not be available!
        """
        )

        print("CAUSE:")
        print("")
        print("    " + repr(e))
        print("*" * 80)


setup(
    name="gavel",
    version="0.0.0",
    license="AGPL",
    description="A toolset for prover independent premise selection. Template generated with cookiecutter-pylibrary.",
    long_description="%s\n%s"
    % (
        re.compile("^.. start-badges.*^.. end-badges", re.M | re.S).sub(
            "", read("README.rst")
        ),
        re.sub(":[a-z]+:`~?(.*?)`", r"``\1``", read("CHANGELOG.rst")),
    ),
    author="Martin Glauer",
    author_email="glauer@iks.cs.ovgu.de",
    url="https://github.com/MGlauer/python-gavel",
    packages=find_packages("src"),
    package_dir={"": "src"},
    py_modules=[splitext(basename(path))[0] for path in glob("src/*.py")],
    include_package_data=True,
    zip_safe=False,
    classifiers=[
        # complete classifier list: http://pypi.python.org/pypi?%3Aaction=list_classifiers
        "Intended Audience :: Developers",
        "Programming Language :: Python",
        "Programming Language :: Python :: 3.5",
        "Programming Language :: Python :: 3.6",
        "Programming Language :: Python :: 3.7",
        # uncomment if you test on these interpreters:
        # 'Programming Language :: Python :: Implementation :: IronPython',
        # 'Programming Language :: Python :: Implementation :: Jython',
        # 'Programming Language :: Python :: Implementation :: Stackless',
        "Topic :: Utilities",
    ],
    project_urls={
        "Documentation": "https://python-gavel.readthedocs.io/",
        "Changelog": "https://python-gavel.readthedocs.io/en/latest/changelog.html",
        "Issue Tracker": "https://github.com/MGlauer/python-gavel/issues",
    },
    keywords=[
        # eg: 'keyword1', 'keyword2', 'keyword3',
    ],
    python_requires=">=2.7, !=3.0.*, !=3.1.*, !=3.2.*, !=3.3.*",
    install_requires=[
        # eg: 'aspectlib==1.1.1', 'six>=1.7',
        "click",
<<<<<<< HEAD
        "lark-parser",
=======
        "alembic",
>>>>>>> 39bc8e54
        "sqlalchemy>=1.2",
        "antlr4-python3-runtime",
        "pre-commit",
        "graphviz",
        "pytest",
        "requests",
    ],
    extras_require={
        # eg:
        #   'rst': ['docutils>=0.11'],
        #   ':python_version=="2.6"': ['argparse'],
    },
    entry_points={"console_scripts": ["gavel = gavel.cli:main"]},
    cmdclass={"build_ext": optional_build_ext},
    ext_modules=[
        Extension(
            splitext(relpath(path, "src").replace(os.sep, "."))[0],
            sources=[path],
            include_dirs=[dirname(path)],
        )
        for root, _, _ in os.walk("src")
        for path in glob(join(root, "*.c"))
    ],
)<|MERGE_RESOLUTION|>--- conflicted
+++ resolved
@@ -107,11 +107,8 @@
     install_requires=[
         # eg: 'aspectlib==1.1.1', 'six>=1.7',
         "click",
-<<<<<<< HEAD
         "lark-parser",
-=======
         "alembic",
->>>>>>> 39bc8e54
         "sqlalchemy>=1.2",
         "antlr4-python3-runtime",
         "pre-commit",
