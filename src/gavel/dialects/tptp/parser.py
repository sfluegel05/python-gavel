--- conflicted
+++ resolved
@@ -4,17 +4,7 @@
 from bs4 import BeautifulSoup
 from typing import Iterable
 import requests
-<<<<<<< HEAD
-=======
 import multiprocessing as mp
-try:
-    from antlr4 import CommonTokenStream
-    from antlr4 import InputStream
-except:
-    SUPPORTS_ANTLR = False
-else:
-    SUPPORTS_ANTLR = True
->>>>>>> 8118936b
 
 from gavel.config import settings as settings
 from gavel.dialects.base.parser import LogicParser, Target, StringBasedParser
