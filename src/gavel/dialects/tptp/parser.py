import os
import pickle as pkl
import re
import sys
from typing import Iterable

import requests
from antlr4 import CommonTokenStream
from antlr4 import InputStream

import gavel.config.settings as settings
import gavel.dialects.db.structures as db
from gavel.config import settings as settings
from gavel.dialects.base.parser import LogicParser, Parseable, Target, StringBasedParser
from gavel.dialects.base.parser import ParserException
from gavel.dialects.base.parser import ProblemParser
from gavel.dialects.base.parser import ProofParser
from gavel.dialects.db.compiler import DBCompiler
from gavel.dialects.db.connection import get_or_create
from gavel.dialects.db.connection import get_or_None
from gavel.dialects.db.connection import with_session
from gavel.dialects.tptp.sources import InferenceSource
from gavel.dialects.tptp.sources import Input
from gavel.dialects.tptp.sources import InternalSource
from gavel.logic import logic
from gavel.logic import problem
from gavel.logic.logic import LogicElement
from gavel.logic.problem import AnnotatedFormula
from gavel.logic.problem import FormulaRole
from gavel.logic.problem import Problem
from gavel.logic.proof import Axiom
from gavel.logic.proof import Inference
from gavel.logic.proof import Introduction
from gavel.logic.proof import LinearProof
from gavel.logic.proof import ProofStep

from .antlr4.flattening import FOFFlatteningVisitor
from .antlr4.tptp_v7_0_0_0Lexer import tptp_v7_0_0_0Lexer
from .antlr4.tptp_v7_0_0_0Parser import tptp_v7_0_0_0Parser

from lark import Lark, Tree

sys.setrecursionlimit(10000)

form_expression = re.compile(r"^(?!%|\n)(?P<logic>[^(]*)\([^.]*\)\.\S*$")

with open("dialects/tptp/tptp.lark") as gf:
    lark_grammar = Lark(gf.read(), parser='lalr', debug=True, start=["start", "tptp_line"])


class TPTPParser(LogicParser, StringBasedParser):
    def is_valid(self, inp: str) -> bool:
        pass

    def parse(self, structure: Parseable, *args, **kwargs) -> Target:
        return self.visit(structure)

    def load_single_from_string(self, string: str, *args, **kwargs):
        r = lark_grammar.parse(string, start="tptp_line")
        return r

    def visit(self, obj:Tree, **kwargs):
        if isinstance(obj, str):
            return obj
        meth = getattr(self, "visit_%s" % obj.data, None)

        if meth is None:
            raise Exception(
                "Visitor '{name}' not found for {cls}".format(
                    name=obj.data, cls=type(obj)
                )
            )
        return meth(obj, **kwargs)

    def visit_start(self, obj, **kwargs):
        return (self.visit(f, **kwargs) for f in obj.children)

    def visit_tptp_line(self, obj, **kwargs):
        return self.visit(obj.children[0], **kwargs)

    def visit_annotated_formula(self, obj, **kwargs):
        return problem.AnnotatedFormula(
            logic=obj.children[0],
            name=obj.children[1],
            role=self._ROLE_MAP[obj.children[2]],
            formula=self.visit(obj.children[3], **kwargs)
        )

    def visit_term(self, obj, **kwargs):
        return self.visit(obj.children[0], **kwargs)

    def visit_functor_term(self, obj, term_level=False, **kwargs):
        c0 = obj.children[0]
        is_defined = c0.startswith("$")
        if len(obj.children) > 1:
            if term_level:
                return logic.FunctorExpression(
                    functor=c0,
                    arguments=[self.visit(c, term_level=term_level, **kwargs) for c in obj.children[1:]]
                )
            else:
                p = self._DEFINED_PREDICATE_MAP[c0] if is_defined else c0
                return logic.PredicateExpression(
                    predicate=p,
                    arguments=[self.visit(c, term_level=True, **kwargs) for c in
                               obj.children[1:]]
                )
        else:
            if is_defined:
                if c0 == "$true":
                    return logic.DefinedConstant.VERUM
                elif c0 == "$false":
                    return logic.DefinedConstant.FALSUM
                else:
                    return logic.DefinedConstant(c0)
            else:
                return logic.Constant(obj.children[0])

    def visit_quantified_formula(self, obj, **kwargs):
        q = logic.Quantifier.UNIVERSAL if obj.children[0] == "!" else logic.Quantifier.EXISTENTIAL
        return logic.QuantifiedFormula(
            quantifier=q,
            variables=[self.visit(c, **kwargs) for c in obj.children[1:-2]],
            formula=self.visit(obj.children[-1], **kwargs)
        )

    def visit_unary_formula(self, obj, **kwargs):
        return logic.UnaryFormula(
            connective=logic.UnaryConnective.NEGATION,
            formula=self.visit(obj.children[1], **kwargs)
        )

    def visit_binary_formula(self, obj, **kwargs):
        return logic.BinaryFormula(
            left=self.visit(obj.children[0], **kwargs),
            operator=self.visit_binary_operator(obj.children[1], **kwargs),
            right=self.visit(obj.children[2], **kwargs)
        )

    _ROLE_MAP = {
        "axiom": problem.FormulaRole.AXIOM,
        "hypothesis": problem.FormulaRole.HYPOTHESIS,
        "definition": problem.FormulaRole.DEFINITION,
        "assumption": problem.FormulaRole.ASSUMPTION,
        "lemma": problem.FormulaRole.LEMMA,
        "theorem": problem.FormulaRole.THEOREM,
        "corollary": problem.FormulaRole.COROLLARY,
        "conjecture": problem.FormulaRole.CONJECTURE,
        "negated_conjecture": problem.FormulaRole.NEGATED_CONJECTURE,
        "plain": problem.FormulaRole.PLAIN,
        "type": problem.FormulaRole.TYPE,
        "fi_domain": problem.FormulaRole.FINITE_INTERPRETATION_DOMAIN,
        "fi_functors": problem.FormulaRole.FINITE_INTERPRETATION_FUNCTORS,
        "fi_predicates": problem.FormulaRole.FINITE_INTERPRETATION_PREDICATES,
        "unknown": problem.FormulaRole.UNKNOWN,
    }

    _DEFINED_PREDICATE_MAP = {
        "$distinct": logic.DefinedPredicate.DISTINCT,
        "$less": logic.DefinedPredicate.LESS,
        "$lesseq": logic.DefinedPredicate.LESS_EQ,
        "$greater": logic.DefinedPredicate.GREATER,
        "$greatereq": logic.DefinedPredicate.GREATER_EQ,
        "$is_int": logic.DefinedPredicate.IS_INT,
        "$is_rat": logic.DefinedPredicate.IS_RAT,
        "$box_P": logic.DefinedPredicate.BOX_P,
        "$box_i": logic.DefinedPredicate.BOX_I,
        "$box_int": logic.DefinedPredicate.BOX_INT,
        "$box": logic.DefinedPredicate.BOX,
        "$dia_P": logic.DefinedPredicate.DIA_P,
        "$dia_i": logic.DefinedPredicate.DIA_I,
        "$dia_int": logic.DefinedPredicate.DIA_INT,
        "$dia": logic.DefinedPredicate.DIA,
    }

    _BINARY_CONNECTIVE_MAP = {
        "&": logic.BinaryConnective.CONJUNCTION,
        "|": logic.BinaryConnective.DISJUNCTION,
        "=>":logic.BinaryConnective.IMPLICATION,
        "<=>": logic.BinaryConnective.SIMILARITY,
        "<=":logic.BinaryConnective.REVERSE_IMPLICATION,
        "<~>":logic.BinaryConnective.SIMILARITY,
        "~&":logic.BinaryConnective.NEGATED_CONJUNCTION,
        "~|":logic.BinaryConnective.NEGATED_DISJUNCTION,
        "=": logic.BinaryConnective.EQ,
        "!=": logic.BinaryConnective.NEQ,
        "@": logic.BinaryConnective.APPLY,
        "*": logic.BinaryConnective.PRODUCT,
        "+": logic.BinaryConnective.UNION,
        "-->": logic.BinaryConnective.GENTZEN_ARROW,
        ":=": logic.BinaryConnective.ASSIGN,
        ">": logic.BinaryConnective.ARROW
    }

    def visit_binary_operator(self, obj, **kwargs):
        return self._BINARY_CONNECTIVE_MAP[obj]

    def visit_variable(self, obj, **kwargs):
        return logic.Variable(obj.children[0])

    def stream_formula_lines(self, lines: Iterable[str], **kwargs):
        buffer = ""
        for line in lines:
            if not line.startswith("%") and not line.startswith("\n"):
                buffer += line.strip()
                if buffer.endswith("."):
                    yield buffer
                    buffer = ""
        if buffer:
            raise Exception('Unprocessed input: """%s"""' % buffer)

class TPTPAntlrParser(LogicParser, StringBasedParser):
    visitor = FOFFlatteningVisitor()

    def folder_processor(self, path, file_processor, *args, **kwargs):
        for root, dirs, files in os.walk(path):
            for file in files:
                if not file == "README":
                    f = os.path.join(root, file)
                    yield file_processor(f, *args, **kwargs)

    def problemset_processor(self, *args, **kwargs):
        tptp_root = kwargs.get("tptp_root", settings.TPTP_ROOT)
        return self.folder_processor(
            os.path.join(tptp_root, "Problems"), self.problem_processor
        )

    def axiomsets_processor(self, *args, **kwargs):
        tptp_root = kwargs.get("tptp_root", settings.TPTP_ROOT)
        return self.folder_processor(
            os.path.join(tptp_root, "Axioms"), self.axiomset_processor
        )

    def axiomset_processor(self, path, *args, **kwargs):
        for item in self.load_expressions_from_file(path):
            yield self.formula_processor(item, *args, **kwargs)

    def formula_processor(self, formula, *args, orig=None, **kwargs):
        return formula

    def stream_formula_lines(self, lines: Iterable[str], **kwargs):
        buffer = ""
        for line in lines:
            if not line.startswith("%") and not line.startswith("\n"):
                buffer += line.strip()
                if buffer.endswith("."):
                    yield buffer
                    buffer = ""
        if buffer:
            raise Exception('Unprocessed input: """%s"""' % buffer)

    def load_single_from_string(self, string: str, *args, **kwargs):
        s = tptp_v7_0_0_0Parser(
            CommonTokenStream(tptp_v7_0_0_0Lexer(InputStream(string)))
        )
        return s.tptp_input()

    def load_expressions_from_file(
        self, path, *args, **kwargs
    ) -> Iterable[LogicElement]:
        with open(path) as infile:
            lines = infile.readlines()
            for line in self.load_many(lines):
                yield self.parse(line)

    def parse(self, tree, *args, **kwargs):
        return self.visitor.visit(tree)

    def problem_processor(self, path, *args, load_imports=False, **kwargs):
        axioms = []
        imports = []
        conjectures = []
        for raw_line in self.load_expressions_from_file(path, *args, **kwargs):
            line = self.formula_processor(raw_line)
            if isinstance(line, logic.Import):
                imports.append(line)
            elif isinstance(line, AnnotatedFormula):
                if line.role in (
                    FormulaRole.CONJECTURE,
                    FormulaRole.NEGATED_CONJECTURE,
                ):
                    conjectures.append(line)
                else:
                    axioms.append(line)

        for im in imports:
            for imported_axiom in self.load_expressions_from_file(
                os.path.join(settings.TPTP_ROOT, im.path), *args, **kwargs
            ):
                axioms.append(imported_axiom)

        for conjecture in conjectures:
            yield Problem(premises=axioms, imports=imports,
                          conjecture=conjecture)


class StorageProcessor(TPTPParser):
    def __init__(self):
        self.compiler = DBCompiler()

    @with_session
    def problem_processor(self, path, *args, **kwargs):
        session = kwargs.get("session")
        source, s_created = get_or_create(session, db.Source, path=path)
        # problem = get_or_None(session, db.Problem, source=source.id)
        problems = []
        premises = []
        conjectures = []
        if s_created:
            for line in self.load_expressions_from_file(path):
                if isinstance(line, logic.Import):
                    imported_source = (
                        session.query(db.Source).filter_by(
                            path=line.path).first()
                    )
                    if imported_source:
                        axiomset = (
                            session.query(db.Formula)
                                .filter_by(source=imported_source)
                                .all()
                        )
                    else:
                        axiomset = self.axiomset_processor(
                            os.path.join(settings.TPTP_ROOT, line.path),
                            session=session,
                            commit=False,
                        )
                        # raise Exception("Source (%s) not found" % line.path)
                    for axiom in axiomset:
                        premises.append(axiom)
                elif isinstance(line, AnnotatedFormula):
                    if line.role in (
                        problem.FormulaRole.CONJECTURE,
                        problem.FormulaRole.NEGATED_CONJECTURE,
                    ):
                        conjecture = self.formula_processor(
                            line, *args, source=source, force_creation=True,
                            **kwargs
                        )
                        session.add(conjecture)
                        conjectures.append(conjecture)
                    else:
                        premise = self.formula_processor(
                            line, *args, source=source, force_creation=True,
                            **kwargs
                        )
                        session.add(premise)
                        premises.append(premise)
                else:
                    raise NotImplementedError
            for conjecture in conjectures:
                p = db.Problem(premises=premises, source=source,
                               conjecture=conjecture)
                session.add(p)
                problems.append(p)
            session.commit()
            return problems
        else:
            return session.query(db.Problem).filter_by(source=source).all()

    def formula_processor(
        self, formula: AnnotatedFormula, *args, force_creation=False, **kwargs
    ):
        source = kwargs.get("source")
        session = kwargs.get("session")
        if force_creation or source.id is None:
            formula_obj = db.Formula(
<<<<<<< HEAD
                name=formula.name, source=source,
                json=self.compiler.visit(formula.formula)
=======
                name=formula.name,
                source=source,
                json=self.compiler.visit(formula.formula),
>>>>>>> 39bc8e54
            )
            session.add(formula_obj)
        else:
            formula_obj = get_or_None(
                session, db.Formula, name=formula.name, source=source
            )
            if formula_obj is None:
                raise Exception
        return formula_obj

    @with_session
    def axiomset_processor(self, path, *args, **kwargs):
        session = kwargs.get("session")
        source, created = get_or_create(session, db.Source, path=path)
        commit = kwargs.get("commit", False)
        if created:
            result = [
                self.formula_processor(formula=item, source=source, *args,
                                       **kwargs)
                for item in self.load_expressions_from_file(path)
            ]
            if commit:
                session.commit()
            return result
        else:
            return session.query(db.Formula).filter_by(source=source).all()


def all_axioms(processor):
    files = [
        "Axioms/HWC001-0.ax",
        "Axioms/SET001-2.ax",
        "Axioms/LAT001-4.ax",
        "Axioms/GRP003-0.ax",
        "Axioms/SET004-1.ax",
        "Axioms/COM001+1.ax",
        "Axioms/CAT003-0.ax",
        "Axioms/SYN000-0.ax",
        "Axioms/LCL007+5.ax",
        "Axioms/CSR003+3.ax",
        "Axioms/KLE001+1.ax",
        "Axioms/GEO006+5.ax",
        "Axioms/MED001+1.ax",
        "Axioms/GEO004+2.ax",
        "Axioms/HAL001+0.ax",
        "Axioms/SWV009+0.ax",
        "Axioms/PHI001^0.ax",
        "Axioms/LCL013^0.ax",
        "Axioms/LCL013^2.ax",
        "Axioms/GEO008+0.ax",
        "Axioms/SWV006-3.ax",
        "Axioms/CSR002+3.ax",
        "Axioms/GEO005-0.ax",
        "Axioms/HWV002-2.ax",
        "Axioms/HWV002-1.ax",
        "Axioms/HWV001-2.ax",
        "Axioms/LCL006+4.ax",
        "Axioms/LCL008^0.ax",
        "Axioms/KLE001+4.ax",
        # BUG: , 'Axioms/KRS001+0.ax',
        "Axioms/LCL007+1.ax",
        "Axioms/GEO001-1.ax",
        "Axioms/SWV005-1.ax",
        "Axioms/ALG002+0.ax",
        "Axioms/DAT004=0.ax",
        "Axioms/GRP008-0.ax",
        "Axioms/PUZ004-0.ax",
        "Axioms/GRP004-1.ax",
        "Axioms/RNG002-0.ax",
        "Axioms/SET008^2.ax",
        "Axioms/LDA001-0.ax",
        "Axioms/CSR001+0.ax",
        "Axioms/GEO006+0.ax",
        "Axioms/LCL012^0.ax",
        "Axioms/CAT002-0.ax",
        "Axioms/LAT002-0.ax",
        "Axioms/LAT006-1.ax",
        "Axioms/LCL009^0.ax",
        "Axioms/SET001-0.ax",
        "Axioms/SWV003+0.ax",
        "Axioms/HEN001-0.ax",
        "Axioms/SET006+4.ax",
        "Axioms/GRP008-1.ax",
        "Axioms/NUM001-2.ax",
        "Axioms/GEO006+3.ax",
        "Axioms/HWV001-1.ax",
        "Axioms/GEO004+3.ax",
        # "Axioms/MAT001^0.ax",
        "Axioms/MSC001-2.ax",
        "Axioms/GRP004-2.ax",
        "Axioms/RNG003-0.ax",
        "Axioms/HEN002-0.ax",
        # BUG: , 'Axioms/BIO001+0.ax',
        "Axioms/SET009^0.ax",
        "Axioms/HWV002-0.ax",
        "Axioms/SET008^0.ax",
        "Axioms/LCL006+2.ax",
        "Axioms/GEO010+1.ax",
        "Axioms/LAT001-0.ax",
        "Axioms/LCL001-2.ax",
        "Axioms/GEO006+6.ax",
        "Axioms/GEO002-0.ax",
        "Axioms/SWV007+4.ax",
        "Axioms/GEO006+2.ax",
        "Axioms/MGT001-0.ax",
        "Axioms/PUZ006+0.ax",
        "Axioms/SWV007+2.ax",
        "Axioms/SWB001+0.ax",
        "Axioms/LCL016^0.ax",
        "Axioms/SET004-0.ax",
        "Axioms/GEO004-2.ax",
        "Axioms/TOP001-0.ax",
        "Axioms/ANA001-0.ax",
        "Axioms/PLA001-1.ax",
        "Axioms/LCL004-1.ax",
        "Axioms/SWB002+0.ax",
        "Axioms/LCL007+4.ax",
        "Axioms/SWV004-0.ax",
        "Axioms/GEO003-0.ax",
        "Axioms/LCL013^5.ax",
        "Axioms/AGT001+1.ax",
        "Axioms/KLE001+7.ax",
        "Axioms/GRA001+0.ax",
        "Axioms/AGT001+0.ax",
        "Axioms/SET006+2.ax",
        "Axioms/KLE001+5.ax",
        "Axioms/GRP001-0.ax",
        "Axioms/MSC001-1.ax",
        "Axioms/PRD001+0.ax",
        "Axioms/LCL006+0.ax",
        "Axioms/DAT002=0.ax",
        "Axioms/SWV008^0.ax",
        "Axioms/SWV001-0.ax",
        "Axioms/SET006+1.ax",
        "Axioms/GEO002-2.ax",
        "Axioms/LCL007+3.ax",
        "Axioms/SWC001-0.ax",
        "Axioms/SET001-1.ax",
        "Axioms/SWV005-0.ax",
        "Axioms/LCL013^4.ax",
        "Axioms/KLE003+0.ax",
        "Axioms/FLD001-0.ax",
        "Axioms/GEO004-0.ax",
        "Axioms/KLE001+0.ax",
        "Axioms/SWV005-7.ax",
        "Axioms/NUM005+1.ax",
        "Axioms/GRP003+0.ax",
        "Axioms/GRP004-0.ax",
        "Axioms/COL002-0.ax",
        "Axioms/GEO002-3.ax",
        "Axioms/AGT001+2.ax",
        "Axioms/PUZ005+0.ax",
        "Axioms/SET006+0.ax",
        "Axioms/NUM005+0.ax",
        "Axioms/LCL013^6.ax",
        "Axioms/KLE004+0.ax",
        "Axioms/MGT001+0.ax",
        "Axioms/SWV007+1.ax",
        "Axioms/LCL014^0.ax",
        "Axioms/GRP003-1.ax",
        "Axioms/QUA001^1.ax",
        "Axioms/GEO004-3.ax",
        "Axioms/NUM001-1.ax",
        "Axioms/GRP004+0.ax",
        "Axioms/BOO002-0.ax",
        "Axioms/LAT001-1.ax",
        "Axioms/COM001+0.ax",
        "Axioms/GEO006+4.ax",
        "Axioms/SYN000_0.ax",
        "Axioms/ROB001-1.ax",
        "Axioms/LCL007+0.ax",
        "Axioms/GEO002-1.ax",
        "Axioms/LCL007+6.ax",
        "Axioms/SWV013-0.ax",
        "Axioms/SYN002+0.ax",
        "Axioms/NUM001-0.ax",
        "Axioms/BOO003-0.ax",
        "Axioms/SWV005-5.ax",
        "Axioms/REL001+0.ax",
        "Axioms/LCL007+2.ax",
        "Axioms/LAT004-0.ax",
        "Axioms/SWV005-6.ax",
        "Axioms/SET003-0.ax",
        "Axioms/HWV001-0.ax",
        "Axioms/RNG005-0.ax",
        # BUG:, 'Axioms/KRS001+1.ax',
        "Axioms/LCL001-1.ax",
        "Axioms/LAT001-2.ax",
        "Axioms/LCL003-0.ax",
        "Axioms/SWV002-0.ax",
        "Axioms/KLE001+2.ax",
        "Axioms/SWB003+1.ax",
        "Axioms/SWV005-2.ax",
        "Axioms/GEO004-1.ax",
        "Axioms/SWV007+3.ax",
        "Axioms/GEO004+0.ax",
        "Axioms/COL001-0.ax",
        "Axioms/KLE002+0.ax",
        "Axioms/KLE001+6.ax",
        "Axioms/GEO011+0.ax",
        "Axioms/SWV010^0.ax",
        "Axioms/SWV006-2.ax",
        "Axioms/CAT004-0.ax",
        "Axioms/GRP007+0.ax",
        "Axioms/GEO006+1.ax",
        "Axioms/NUM004-0.ax",
        "Axioms/GEO007+1.ax",
        "Axioms/SWV008^2.ax",
        "Axioms/LCL004-2.ax",
        "Axioms/SET008^1.ax",
        "Axioms/DAT006=0.ax",
        "Axioms/BOO004-0.ax",
        "Axioms/QUA001^0.ax",
        "Axioms/LCL016^1.ax",
        "Axioms/GRP005-0.ax",
        "Axioms/PLA001-0.ax",
        "Axioms/SWV005-4.ax",
        "Axioms/LCL004-0.ax",
        "Axioms/NUM003-0.ax",
        "Axioms/SET001-3.ax",
        "Axioms/KLE001+3.ax",
        "Axioms/SWV008^1.ax",
        "Axioms/DAT003=0.ax",
        "Axioms/SET006+3.ax",
        "Axioms/LCL006+1.ax",
        "Axioms/NUM005+2.ax",
        "Axioms/LCL010^0.ax",
        "Axioms/NUM002-0.ax",
        "Axioms/REL001-1.ax",
        "Axioms/DAT001=0.ax",
        "Axioms/LAT005-0.ax",
        "Axioms/BOO001-0.ax",
        "Axioms/ANA003-0.ax",
        "Axioms/LCL001-0.ax",
        "Axioms/SWV012+0.ax",
        "Axioms/LCL006+3.ax",
        "Axioms/GEO007+0.ax",
        "Axioms/SWB003+0.ax",
        "Axioms/LCL017^0.ax",
        "Axioms/LCL015^0.ax",
        "Axioms/LCL015^1.ax",
        "Axioms/LAT006-0.ax",
        "Axioms/PUZ002-0.ax",
        "Axioms/ANA002-0.ax",
        "Axioms/HWV004-0.ax",
        "Axioms/REL001+1.ax",
        "Axioms/SYN000^0.ax",
        "Axioms/LAT006-2.ax",
        "Axioms/LCL013^3.ax",
        "Axioms/LAT001-3.ax",
        "Axioms/PUZ001-0.ax",
        "Axioms/SET002-0.ax",
        "Axioms/SWV006-1.ax",
        "Axioms/PLA002+0.ax",
        "Axioms/LCL002-0.ax",
        "Axioms/SWV005-3.ax",
        "Axioms/SWV006-0.ax",
        "Axioms/REL001-0.ax",
        "Axioms/DAT002=1.ax",
        "Axioms/LCL011^0.ax",
        "Axioms/PUZ005-0.ax",
        "Axioms/GEO004+1.ax",
        "Axioms/LCL006+5.ax",
        "Axioms/ALG001-0.ax",
        "Axioms/HEN003-0.ax",
        "Axioms/PUZ003-0.ax",
        "Axioms/SWV011+0.ax",
        "Axioms/GRP006-0.ax",
        "Axioms/SWC001+0.ax",
        "Axioms/MSC001-0.ax",
        "Axioms/SYN001-0.ax",
        "Axioms/RNG001-0.ax",
        "Axioms/HWV003-0.ax",
        "Axioms/SWV007+0.ax",
        "Axioms/NUM006^0.ax",
        "Axioms/HWC002-0.ax",
        "Axioms/LAT003-0.ax",
        "Axioms/FLD002-0.ax",
        "Axioms/LCL013^1.ax",
        "Axioms/GEO009+0.ax",
        "Axioms/LCL002-1.ax",
        "Axioms/COL002-1.ax",
        "Axioms/GEO001-0.ax",
        "Axioms/CAT001-0.ax",
        "Axioms/SET005+0.ax",
        "Axioms/DAT005=0.ax",
        "Axioms/ROB001-0.ax",
        "Axioms/LCL005-0.ax",
        "Axioms/RNG004-0.ax",
        "Axioms/SYN000+0.ax",
        "Axioms/GRP002-0.ax",
        "Axioms/ALG003^0.ax",
        "Axioms/GRP003-2.ax",
        "Axioms/SET007/SET007+872.ax",
        "Axioms/SET007/SET007+598.ax",
        "Axioms/SET007/SET007+871.ax",
        "Axioms/SET007/SET007+529.ax",
        "Axioms/SET007/SET007+570.ax",
        "Axioms/SET007/SET007+408.ax",
        "Axioms/SET007/SET007+190.ax",
        "Axioms/SET007/SET007+209.ax",
        "Axioms/SET007/SET007+399.ax",
        "Axioms/SET007/SET007+2.ax",
        "Axioms/SET007/SET007+922.ax",
        "Axioms/SET007/SET007+747.ax",
        "Axioms/SET007/SET007+900.ax",
        "Axioms/SET007/SET007+811.ax",
        "Axioms/SET007/SET007+640.ax",
        "Axioms/SET007/SET007+916.ax",
        "Axioms/SET007/SET007+150.ax",
        "Axioms/SET007/SET007+244.ax",
        "Axioms/SET007/SET007+665.ax",
        "Axioms/SET007/SET007+582.ax",
        "Axioms/SET007/SET007+301.ax",
        "Axioms/SET007/SET007+398.ax",
        "Axioms/SET007/SET007+414.ax",
        "Axioms/SET007/SET007+420.ax",
        "Axioms/SET007/SET007+660.ax",
        "Axioms/SET007/SET007+734.ax",
        "Axioms/SET007/SET007+839.ax",
        "Axioms/SET007/SET007+56.ax",
        "Axioms/SET007/SET007+622.ax",
        "Axioms/SET007/SET007+254.ax",
        "Axioms/SET007/SET007+170.ax",
        "Axioms/SET007/SET007+642.ax",
        "Axioms/SET007/SET007+171.ax",
        "Axioms/SET007/SET007+432.ax",
        "Axioms/SET007/SET007+499.ax",
        "Axioms/SET007/SET007+210.ax",
        "Axioms/SET007/SET007+772.ax",
        "Axioms/SET007/SET007+633.ax",
        "Axioms/SET007/SET007+720.ax",
        "Axioms/SET007/SET007+455.ax",
        "Axioms/SET007/SET007+257.ax",
        "Axioms/SET007/SET007+714.ax",
        "Axioms/SET007/SET007+919.ax",
        "Axioms/SET007/SET007+779.ax",
        "Axioms/SET007/SET007+600.ax",
        "Axioms/SET007/SET007+344.ax",
        "Axioms/SET007/SET007+796.ax",
        "Axioms/SET007/SET007+809.ax",
        "Axioms/SET007/SET007+726.ax",
        "Axioms/SET007/SET007+744.ax",
        "Axioms/SET007/SET007+39.ax",
        "Axioms/SET007/SET007+865.ax",
        "Axioms/SET007/SET007+151.ax",
        "Axioms/SET007/SET007+235.ax",
        "Axioms/SET007/SET007+220.ax",
        "Axioms/SET007/SET007+503.ax",
        "Axioms/SET007/SET007+448.ax",
        "Axioms/SET007/SET007+904.ax",
        "Axioms/SET007/SET007+158.ax",
        "Axioms/SET007/SET007+338.ax",
        "Axioms/SET007/SET007+119.ax",
        "Axioms/SET007/SET007+705.ax",
        "Axioms/SET007/SET007+206.ax",
        "Axioms/SET007/SET007+827.ax",
        "Axioms/SET007/SET007+155.ax",
        "Axioms/SET007/SET007+626.ax",
        "Axioms/SET007/SET007+601.ax",
        "Axioms/SET007/SET007+153.ax",
        "Axioms/SET007/SET007+332.ax",
        "Axioms/SET007/SET007+116.ax",
        "Axioms/SET007/SET007+195.ax",
        "Axioms/SET007/SET007+778.ax",
        "Axioms/SET007/SET007+80.ax",
        "Axioms/SET007/SET007+434.ax",
        "Axioms/SET007/SET007+790.ax",
        "Axioms/SET007/SET007+853.ax",
        "Axioms/SET007/SET007+680.ax",
        "Axioms/SET007/SET007+316.ax",
        "Axioms/SET007/SET007+488.ax",
        "Axioms/SET007/SET007+712.ax",
        "Axioms/SET007/SET007+471.ax",
        "Axioms/SET007/SET007+90.ax",
        "Axioms/SET007/SET007+561.ax",
        "Axioms/SET007/SET007+550.ax",
        "Axioms/SET007/SET007+444.ax",
        "Axioms/SET007/SET007+129.ax",
        "Axioms/SET007/SET007+616.ax",
        "Axioms/SET007/SET007+409.ax",
        "Axioms/SET007/SET007+318.ax",
        "Axioms/SET007/SET007+586.ax",
        "Axioms/SET007/SET007+852.ax",
        "Axioms/SET007/SET007+699.ax",
        "Axioms/SET007/SET007+73.ax",
        "Axioms/SET007/SET007+57.ax",
        "Axioms/SET007/SET007+429.ax",
        "Axioms/SET007/SET007+585.ax",
        "Axioms/SET007/SET007+75.ax",
        "Axioms/SET007/SET007+866.ax",
        "Axioms/SET007/SET007+53.ax",
        "Axioms/SET007/SET007+212.ax",
        "Axioms/SET007/SET007+595.ax",
        "Axioms/SET007/SET007+178.ax",
        "Axioms/SET007/SET007+330.ax",
        "Axioms/SET007/SET007+26.ax",
        "Axioms/SET007/SET007+121.ax",
        "Axioms/SET007/SET007+468.ax",
        "Axioms/SET007/SET007+801.ax",
        "Axioms/SET007/SET007+903.ax",
        "Axioms/SET007/SET007+909.ax",
        "Axioms/SET007/SET007+232.ax",
        "Axioms/SET007/SET007+840.ax",
        "Axioms/SET007/SET007+287.ax",
        "Axioms/SET007/SET007+487.ax",
        "Axioms/SET007/SET007+505.ax",
        "Axioms/SET007/SET007+157.ax",
        "Axioms/SET007/SET007+216.ax",
        "Axioms/SET007/SET007+203.ax",
        "Axioms/SET007/SET007+722.ax",
        "Axioms/SET007/SET007+844.ax",
        "Axioms/SET007/SET007+379.ax",
        "Axioms/SET007/SET007+632.ax",
        "Axioms/SET007/SET007+438.ax",
        "Axioms/SET007/SET007+538.ax",
        "Axioms/SET007/SET007+282.ax",
        "Axioms/SET007/SET007+767.ax",
        "Axioms/SET007/SET007+423.ax",
        "Axioms/SET007/SET007+855.ax",
        "Axioms/SET007/SET007+89.ax",
        "Axioms/SET007/SET007+602.ax",
        "Axioms/SET007/SET007+66.ax",
        "Axioms/SET007/SET007+743.ax",
        "Axioms/SET007/SET007+321.ax",
        "Axioms/SET007/SET007+9.ax",
        "Axioms/SET007/SET007+882.ax",
        "Axioms/SET007/SET007+797.ax",
        "Axioms/SET007/SET007+194.ax",
        "Axioms/SET007/SET007+41.ax",
        "Axioms/SET007/SET007+461.ax",
        "Axioms/SET007/SET007+521.ax",
        "Axioms/SET007/SET007+638.ax",
        "Axioms/SET007/SET007+87.ax",
        "Axioms/SET007/SET007+706.ax",
        "Axioms/SET007/SET007+3.ax",
        "Axioms/SET007/SET007+393.ax",
        "Axioms/SET007/SET007+715.ax",
        "Axioms/SET007/SET007+342.ax",
        "Axioms/SET007/SET007+908.ax",
        "Axioms/SET007/SET007+307.ax",
        "Axioms/SET007/SET007+534.ax",
        "Axioms/SET007/SET007+345.ax",
        "Axioms/SET007/SET007+428.ax",
        "Axioms/SET007/SET007+667.ax",
        "Axioms/SET007/SET007+319.ax",
        "Axioms/SET007/SET007+300.ax",
        "Axioms/SET007/SET007+708.ax",
        "Axioms/SET007/SET007+285.ax",
        "Axioms/SET007/SET007+897.ax",
        "Axioms/SET007/SET007+164.ax",
        "Axioms/SET007/SET007+808.ax",
        "Axioms/SET007/SET007+620.ax",
        "Axioms/SET007/SET007+842.ax",
        "Axioms/SET007/SET007+389.ax",
        "Axioms/SET007/SET007+163.ax",
        "Axioms/SET007/SET007+635.ax",
        "Axioms/SET007/SET007+686.ax",
        "Axioms/SET007/SET007+662.ax",
        "Axioms/SET007/SET007+519.ax",
        "Axioms/SET007/SET007+243.ax",
        "Axioms/SET007/SET007+407.ax",
        "Axioms/SET007/SET007+187.ax",
        "Axioms/SET007/SET007+693.ax",
        "Axioms/SET007/SET007+42.ax",
        "Axioms/SET007/SET007+61.ax",
        "Axioms/SET007/SET007+740.ax",
        "Axioms/SET007/SET007+813.ax",
        "Axioms/SET007/SET007+695.ax",
        "Axioms/SET007/SET007+78.ax",
        "Axioms/SET007/SET007+552.ax",
        "Axioms/SET007/SET007+732.ax",
        "Axioms/SET007/SET007+553.ax",
        "Axioms/SET007/SET007+29.ax",
        "Axioms/SET007/SET007+161.ax",
        "Axioms/SET007/SET007+22.ax",
        "Axioms/SET007/SET007+666.ax",
        "Axioms/SET007/SET007+17.ax",
        "Axioms/SET007/SET007+918.ax",
        "Axioms/SET007/SET007+533.ax",
        "Axioms/SET007/SET007+281.ax",
        "Axioms/SET007/SET007+474.ax",
        "Axioms/SET007/SET007+62.ax",
        "Axioms/SET007/SET007+498.ax",
        "Axioms/SET007/SET007+314.ax",
        "Axioms/SET007/SET007+383.ax",
        "Axioms/SET007/SET007+196.ax",
        "Axioms/SET007/SET007+826.ax",
        "Axioms/SET007/SET007+925.ax",
        "Axioms/SET007/SET007+44.ax",
        "Axioms/SET007/SET007+239.ax",
        "Axioms/SET007/SET007+386.ax",
        "Axioms/SET007/SET007+86.ax",
        "Axioms/SET007/SET007+15.ax",
        "Axioms/SET007/SET007+895.ax",
        "Axioms/SET007/SET007+275.ax",
        "Axioms/SET007/SET007+451.ax",
        "Axioms/SET007/SET007+272.ax",
        "Axioms/SET007/SET007+664.ax",
        "Axioms/SET007/SET007+435.ax",
        "Axioms/SET007/SET007+179.ax",
        "Axioms/SET007/SET007+91.ax",
        "Axioms/SET007/SET007+673.ax",
        "Axioms/SET007/SET007+416.ax",
        "Axioms/SET007/SET007+639.ax",
        "Axioms/SET007/SET007+248.ax",
        "Axioms/SET007/SET007+637.ax",
        "Axioms/SET007/SET007+340.ax",
        "Axioms/SET007/SET007+142.ax",
        "Axioms/SET007/SET007+237.ax",
        "Axioms/SET007/SET007+803.ax",
        "Axioms/SET007/SET007+392.ax",
        "Axioms/SET007/SET007+396.ax",
        "Axioms/SET007/SET007+576.ax",
        "Axioms/SET007/SET007+439.ax",
        "Axioms/SET007/SET007+88.ax",
        "Axioms/SET007/SET007+927.ax",
        "Axioms/SET007/SET007+614.ax",
        "Axioms/SET007/SET007+905.ax",
        "Axioms/SET007/SET007+286.ax",
        "Axioms/SET007/SET007+898.ax",
        "Axioms/SET007/SET007+306.ax",
        "Axioms/SET007/SET007+229.ax",
        "Axioms/SET007/SET007+615.ax",
        "Axioms/SET007/SET007+149.ax",
        "Axioms/SET007/SET007+869.ax",
        "Axioms/SET007/SET007+671.ax",
        "Axioms/SET007/SET007+376.ax",
        "Axioms/SET007/SET007+260.ax",
        "Axioms/SET007/SET007+783.ax",
        "Axioms/SET007/SET007+222.ax",
        "Axioms/SET007/SET007+502.ax",
        "Axioms/SET007/SET007+685.ax",
        "Axioms/SET007/SET007+591.ax",
        "Axioms/SET007/SET007+261.ax",
        "Axioms/SET007/SET007+823.ax",
        "Axioms/SET007/SET007+608.ax",
        "Axioms/SET007/SET007+217.ax",
        "Axioms/SET007/SET007+46.ax",
        "Axioms/SET007/SET007+490.ax",
        "Axioms/SET007/SET007+888.ax",
        "Axioms/SET007/SET007+165.ax",
        "Axioms/SET007/SET007+663.ax",
        "Axioms/SET007/SET007+843.ax",
        "Axioms/SET007/SET007+525.ax",
        "Axioms/SET007/SET007+391.ax",
        "Axioms/SET007/SET007+305.ax",
        "Axioms/SET007/SET007+760.ax",
        "Axioms/SET007/SET007+531.ax",
        "Axioms/SET007/SET007+192.ax",
        "Axioms/SET007/SET007+670.ax",
        "Axioms/SET007/SET007+122.ax",
        "Axioms/SET007/SET007+571.ax",
        "Axioms/SET007/SET007+108.ax",
        "Axioms/SET007/SET007+298.ax",
        "Axioms/SET007/SET007+780.ax",
        "Axioms/SET007/SET007+765.ax",
        "Axioms/SET007/SET007+794.ax",
        "Axioms/SET007/SET007+127.ax",
        "Axioms/SET007/SET007+259.ax",
        "Axioms/SET007/SET007+466.ax",
        "Axioms/SET007/SET007+467.ax",
        "Axioms/SET007/SET007+403.ax",
        "Axioms/SET007/SET007+34.ax",
        "Axioms/SET007/SET007+506.ax",
        "Axioms/SET007/SET007+833.ax",
        "Axioms/SET007/SET007+183.ax",
        "Axioms/SET007/SET007+518.ax",
        "Axioms/SET007/SET007+623.ax",
        "Axioms/SET007/SET007+440.ax",
        "Axioms/SET007/SET007+290.ax",
        "Axioms/SET007/SET007+219.ax",
        "Axioms/SET007/SET007+230.ax",
        "Axioms/SET007/SET007+284.ax",
        "Axioms/SET007/SET007+141.ax",
        "Axioms/SET007/SET007+443.ax",
        "Axioms/SET007/SET007+40.ax",
        "Axioms/SET007/SET007+447.ax",
        "Axioms/SET007/SET007+856.ax",
        "Axioms/SET007/SET007+711.ax",
        "Axioms/SET007/SET007+96.ax",
        "Axioms/SET007/SET007+820.ax",
        "Axioms/SET007/SET007+5.ax",
        "Axioms/SET007/SET007+609.ax",
        "Axioms/SET007/SET007+269.ax",
        "Axioms/SET007/SET007+881.ax",
        "Axioms/SET007/SET007+924.ax",
        "Axioms/SET007/SET007+208.ax",
        "Axioms/SET007/SET007+628.ax",
        "Axioms/SET007/SET007+469.ax",
        "Axioms/SET007/SET007+477.ax",
        "Axioms/SET007/SET007+810.ax",
        "Axioms/SET007/SET007+176.ax",
        "Axioms/SET007/SET007+679.ax",
        "Axioms/SET007/SET007+19.ax",
        "Axioms/SET007/SET007+746.ax",
        "Axioms/SET007/SET007+617.ax",
        "Axioms/SET007/SET007+584.ax",
        "Axioms/SET007/SET007+876.ax",
        "Axioms/SET007/SET007+567.ax",
        "Axioms/SET007/SET007+60.ax",
        "Axioms/SET007/SET007+128.ax",
        "Axioms/SET007/SET007+563.ax",
        "Axioms/SET007/SET007+603.ax",
        "Axioms/SET007/SET007+539.ax",
        "Axioms/SET007/SET007+733.ax",
        "Axioms/SET007/SET007+483.ax",
        "Axioms/SET007/SET007+647.ax",
        "Axioms/SET007/SET007+650.ax",
        "Axioms/SET007/SET007+137.ax",
        "Axioms/SET007/SET007+198.ax",
        "Axioms/SET007/SET007+914.ax",
        "Axioms/SET007/SET007+459.ax",
        "Axioms/SET007/SET007+323.ax",
        "Axioms/SET007/SET007+485.ax",
        "Axioms/SET007/SET007+412.ax",
        "Axioms/SET007/SET007+700.ax",
        "Axioms/SET007/SET007+166.ax",
        "Axioms/SET007/SET007+829.ax",
        "Axioms/SET007/SET007+643.ax",
        "Axioms/SET007/SET007+462.ax",
        "Axioms/SET007/SET007+184.ax",
        "Axioms/SET007/SET007+289.ax",
        "Axioms/SET007/SET007+154.ax",
        "Axioms/SET007/SET007+304.ax",
        "Axioms/SET007/SET007+71.ax",
        "Axioms/SET007/SET007+807.ax",
        "Axioms/SET007/SET007+917.ax",
        "Axioms/SET007/SET007+368.ax",
        "Axioms/SET007/SET007+404.ax",
        "Axioms/SET007/SET007+651.ax",
        "Axioms/SET007/SET007+430.ax",
        "Axioms/SET007/SET007+333.ax",
        "Axioms/SET007/SET007+395.ax",
        "Axioms/SET007/SET007+283.ax",
        "Axioms/SET007/SET007+605.ax",
        "Axioms/SET007/SET007+928.ax",
        "Axioms/SET007/SET007+802.ax",
        "Axioms/SET007/SET007+51.ax",
        "Axioms/SET007/SET007+341.ax",
        "Axioms/SET007/SET007+775.ax",
        "Axioms/SET007/SET007+641.ax",
        "Axioms/SET007/SET007+380.ax",
        "Axioms/SET007/SET007+189.ax",
        "Axioms/SET007/SET007+65.ax",
        "Axioms/SET007/SET007+199.ax",
        "Axioms/SET007/SET007+390.ax",
        "Axioms/SET007/SET007+104.ax",
        "Axioms/SET007/SET007+676.ax",
        "Axioms/SET007/SET007+677.ax",
        "Axioms/SET007/SET007+636.ax",
        "Axioms/SET007/SET007+753.ax",
        "Axioms/SET007/SET007+508.ax",
        "Axioms/SET007/SET007+452.ax",
        "Axioms/SET007/SET007+263.ax",
        "Axioms/SET007/SET007+241.ax",
        "Axioms/SET007/SET007+785.ax",
        "Axioms/SET007/SET007+575.ax",
        "Axioms/SET007/SET007+348.ax",
        "Axioms/SET007/SET007+371.ax",
        "Axioms/SET007/SET007+581.ax",
        "Axioms/SET007/SET007+683.ax",
        "Axioms/SET007/SET007+139.ax",
        "Axioms/SET007/SET007+792.ax",
        "Axioms/SET007/SET007+546.ax",
        "Axioms/SET007/SET007+510.ax",
        "Axioms/SET007/SET007+147.ax",
        "Axioms/SET007/SET007+523.ax",
        "Axioms/SET007/SET007+787.ax",
        "Axioms/SET007/SET007+880.ax",
        "Axioms/SET007/SET007+535.ax",
        "Axioms/SET007/SET007+352.ax",
        "Axioms/SET007/SET007+687.ax",
        "Axioms/SET007/SET007+358.ax",
        "Axioms/SET007/SET007+28.ax",
        "Axioms/SET007/SET007+117.ax",
        "Axioms/SET007/SET007+336.ax",
        "Axioms/SET007/SET007+470.ax",
        "Axioms/SET007/SET007+296.ax",
        "Axioms/SET007/SET007+701.ax",
        "Axioms/SET007/SET007+657.ax",
        "Axioms/SET007/SET007+484.ax",
        "Axioms/SET007/SET007+204.ax",
        "Axioms/SET007/SET007+293.ax",
        "Axioms/SET007/SET007+188.ax",
        "Axioms/SET007/SET007+742.ax",
        "Axioms/SET007/SET007+49.ax",
        "Axioms/SET007/SET007+520.ax",
        "Axioms/SET007/SET007+661.ax",
        "Axioms/SET007/SET007+453.ax",
        "Axioms/SET007/SET007+850.ax",
        "Axioms/SET007/SET007+72.ax",
        "Axioms/SET007/SET007+426.ax",
        "Axioms/SET007/SET007+750.ax",
        "Axioms/SET007/SET007+43.ax",
        "Axioms/SET007/SET007+704.ax",
        "Axioms/SET007/SET007+812.ax",
        "Axioms/SET007/SET007+251.ax",
        "Axioms/SET007/SET007+594.ax",
        "Axioms/SET007/SET007+771.ax",
        "Axioms/SET007/SET007+781.ax",
        "Axioms/SET007/SET007+758.ax",
        "Axioms/SET007/SET007+655.ax",
        "Axioms/SET007/SET007+312.ax",
        "Axioms/SET007/SET007+549.ax",
        "Axioms/SET007/SET007+644.ax",
        "Axioms/SET007/SET007+696.ax",
        "Axioms/SET007/SET007+247.ax",
        "Axioms/SET007/SET007+421.ax",
        "Axioms/SET007/SET007+159.ax",
        "Axioms/SET007/SET007+335.ax",
        "Axioms/SET007/SET007+7.ax",
        "Axioms/SET007/SET007+85.ax",
        "Axioms/SET007/SET007+140.ax",
        "Axioms/SET007/SET007+381.ax",
        "Axioms/SET007/SET007+362.ax",
        "Axioms/SET007/SET007+713.ax",
        "Axioms/SET007/SET007+168.ax",
        "Axioms/SET007/SET007+558.ax",
        "Axioms/SET007/SET007+889.ax",
        "Axioms/SET007/SET007+400.ax",
        "Axioms/SET007/SET007+634.ax",
        "Axioms/SET007/SET007+495.ax",
        "Axioms/SET007/SET007+773.ax",
        "Axioms/SET007/SET007+793.ax",
        "Axioms/SET007/SET007+611.ax",
        "Axioms/SET007/SET007+899.ax",
        "Axioms/SET007/SET007+377.ax",
        "Axioms/SET007/SET007+310.ax",
        "Axioms/SET007/SET007+863.ax",
        "Axioms/SET007/SET007+883.ax",
        "Axioms/SET007/SET007+537.ax",
        "Axioms/SET007/SET007+82.ax",
        "Axioms/SET007/SET007+32.ax",
        "Axioms/SET007/SET007+543.ax",
        "Axioms/SET007/SET007+375.ax",
        "Axioms/SET007/SET007+68.ax",
        "Axioms/SET007/SET007+668.ax",
        "Axioms/SET007/SET007+213.ax",
        "Axioms/SET007/SET007+621.ax",
        "Axioms/SET007/SET007+148.ax",
        "Axioms/SET007/SET007+901.ax",
        "Axioms/SET007/SET007+294.ax",
        "Axioms/SET007/SET007+349.ax",
        "Axioms/SET007/SET007+800.ax",
        "Axioms/SET007/SET007+112.ax",
        "Axioms/SET007/SET007+832.ax",
        "Axioms/SET007/SET007+631.ax",
        "Axioms/SET007/SET007+249.ax",
        "Axioms/SET007/SET007+387.ax",
        "Axioms/SET007/SET007+245.ax",
        "Axioms/SET007/SET007+325.ax",
        "Axioms/SET007/SET007+92.ax",
        "Axioms/SET007/SET007+873.ax",
        "Axioms/SET007/SET007+926.ax",
        "Axioms/SET007/SET007+224.ax",
        "Axioms/SET007/SET007+912.ax",
        "Axioms/SET007/SET007+417.ax",
        "Axioms/SET007/SET007+337.ax",
        "Axioms/SET007/SET007+770.ax",
        "Axioms/SET007/SET007+821.ax",
        "Axioms/SET007/SET007+795.ax",
        "Axioms/SET007/SET007+324.ax",
        "Axioms/SET007/SET007+530.ax",
        "Axioms/SET007/SET007+835.ax",
        "Axioms/SET007/SET007+831.ax",
        "Axioms/SET007/SET007+846.ax",
        "Axioms/SET007/SET007+463.ax",
        "Axioms/SET007/SET007+458.ax",
        "Axioms/SET007/SET007+569.ax",
        "Axioms/SET007/SET007+460.ax",
        "Axioms/SET007/SET007+374.ax",
        "Axioms/SET007/SET007+134.ax",
        "Axioms/SET007/SET007+55.ax",
        "Axioms/SET007/SET007+449.ax",
        "Axioms/SET007/SET007+491.ax",
        "Axioms/SET007/SET007+589.ax",
        "Axioms/SET007/SET007+227.ax",
        "Axioms/SET007/SET007+95.ax",
        "Axioms/SET007/SET007+674.ax",
        "Axioms/SET007/SET007+817.ax",
        "Axioms/SET007/SET007+536.ax",
        "Axioms/SET007/SET007+911.ax",
        "Axioms/SET007/SET007+437.ax",
        "Axioms/SET007/SET007+649.ax",
        "Axioms/SET007/SET007+100.ax",
        "Axioms/SET007/SET007+551.ax",
        "Axioms/SET007/SET007+278.ax",
        "Axioms/SET007/SET007+526.ax",
        "Axioms/SET007/SET007+143.ax",
        "Axioms/SET007/SET007+522.ax",
        "Axioms/SET007/SET007+442.ax",
        "Axioms/SET007/SET007+132.ax",
        "Axioms/SET007/SET007+101.ax",
        "Axioms/SET007/SET007+654.ax",
        "Axioms/SET007/SET007+501.ax",
        "Axioms/SET007/SET007+185.ax",
        "Axioms/SET007/SET007+828.ax",
        "Axioms/SET007/SET007+532.ax",
        "Axioms/SET007/SET007+107.ax",
        "Axioms/SET007/SET007+120.ax",
        "Axioms/SET007/SET007+877.ax",
        "Axioms/SET007/SET007+557.ax",
        "Axioms/SET007/SET007+115.ax",
        "Axioms/SET007/SET007+527.ax",
        "Axioms/SET007/SET007+8.ax",
        "Axioms/SET007/SET007+624.ax",
        "Axioms/SET007/SET007+825.ax",
        "Axioms/SET007/SET007+878.ax",
        "Axioms/SET007/SET007+327.ax",
        "Axioms/SET007/SET007+11.ax",
        "Axioms/SET007/SET007+703.ax",
        "Axioms/SET007/SET007+496.ax",
        "Axioms/SET007/SET007+292.ax",
        "Axioms/SET007/SET007+497.ax",
        "Axioms/SET007/SET007+819.ax",
        "Axioms/SET007/SET007+858.ax",
        "Axioms/SET007/SET007+824.ax",
        "Axioms/SET007/SET007+277.ax",
        "Axioms/SET007/SET007+320.ax",
        "Axioms/SET007/SET007+606.ax",
        "Axioms/SET007/SET007+646.ax",
        "Axioms/SET007/SET007+566.ax",
        "Axioms/SET007/SET007+436.ax",
        "Axioms/SET007/SET007+353.ax",
        "Axioms/SET007/SET007+789.ax",
        "Axioms/SET007/SET007+59.ax",
        "Axioms/SET007/SET007+920.ax",
        "Axioms/SET007/SET007+299.ax",
        "Axioms/SET007/SET007+125.ax",
        "Axioms/SET007/SET007+406.ax",
        "Axioms/SET007/SET007+109.ax",
        "Axioms/SET007/SET007+256.ax",
        "Axioms/SET007/SET007+723.ax",
        "Axioms/SET007/SET007+450.ax",
        "Axioms/SET007/SET007+6.ax",
        "Axioms/SET007/SET007+77.ax",
        "Axioms/SET007/SET007+588.ax",
        "Axioms/SET007/SET007+252.ax",
        "Axioms/SET007/SET007+355.ax",
        "Axioms/SET007/SET007+14.ax",
        "Axioms/SET007/SET007+465.ax",
        "Axioms/SET007/SET007+697.ax",
        "Axioms/SET007/SET007+748.ax",
        "Axioms/SET007/SET007+784.ax",
        "Axioms/SET007/SET007+419.ax",
        "Axioms/SET007/SET007+30.ax",
        "Axioms/SET007/SET007+494.ax",
        "Axioms/SET007/SET007+763.ax",
        "Axioms/SET007/SET007+736.ax",
        "Axioms/SET007/SET007+741.ax",
        "Axioms/SET007/SET007+544.ax",
        "Axioms/SET007/SET007+270.ax",
        "Axioms/SET007/SET007+311.ax",
        "Axioms/SET007/SET007+69.ax",
        "Axioms/SET007/SET007+99.ax",
        "Axioms/SET007/SET007+366.ax",
        "Axioms/SET007/SET007+730.ax",
        "Axioms/SET007/SET007+253.ax",
        "Axioms/SET007/SET007+33.ax",
        "Axioms/SET007/SET007+757.ax",
        "Axioms/SET007/SET007+317.ax",
        "Axioms/SET007/SET007+18.ax",
        "Axioms/SET007/SET007+446.ax",
        "Axioms/SET007/SET007+394.ax",
        "Axioms/SET007/SET007+921.ax",
        "Axioms/SET007/SET007+884.ax",
        "Axioms/SET007/SET007+592.ax",
        "Axioms/SET007/SET007+702.ax",
        "Axioms/SET007/SET007+572.ax",
        "Axioms/SET007/SET007+98.ax",
        "Axioms/SET007/SET007+231.ax",
        "Axioms/SET007/SET007+480.ax",
        "Axioms/SET007/SET007+79.ax",
        "Axioms/SET007/SET007+23.ax",
        "Axioms/SET007/SET007+554.ax",
        "Axioms/SET007/SET007+818.ax",
        "Axioms/SET007/SET007+645.ax",
        "Axioms/SET007/SET007+754.ax",
        "Axioms/SET007/SET007+25.ax",
        "Axioms/SET007/SET007+359.ax",
        "Axioms/SET007/SET007+682.ax",
        "Axioms/SET007/SET007+885.ax",
        "Axioms/SET007/SET007+58.ax",
        "Axioms/SET007/SET007+175.ax",
        "Axioms/SET007/SET007+50.ax",
        "Axioms/SET007/SET007+724.ax",
        "Axioms/SET007/SET007+144.ax",
        "Axioms/SET007/SET007+516.ax",
        "Axioms/SET007/SET007+890.ax",
        "Axioms/SET007/SET007+745.ax",
        "Axioms/SET007/SET007+692.ax",
        "Axioms/SET007/SET007+492.ax",
        "Axioms/SET007/SET007+593.ax",
        "Axioms/SET007/SET007+776.ax",
        "Axioms/SET007/SET007+769.ax",
        "Axioms/SET007/SET007+454.ax",
        "Axioms/SET007/SET007+456.ax",
        "Axioms/SET007/SET007+20.ax",
        "Axioms/SET007/SET007+297.ax",
        "Axioms/SET007/SET007+433.ax",
        "Axioms/SET007/SET007+562.ax",
        "Axioms/SET007/SET007+509.ax",
        "Axioms/SET007/SET007+548.ax",
        "Axioms/SET007/SET007+799.ax",
        "Axioms/SET007/SET007+76.ax",
        "Axioms/SET007/SET007+725.ax",
        "Axioms/SET007/SET007+512.ax",
        "Axioms/SET007/SET007+816.ax",
        "Axioms/SET007/SET007+851.ax",
        "Axioms/SET007/SET007+879.ax",
        "Axioms/SET007/SET007+597.ax",
        "Axioms/SET007/SET007+618.ax",
        "Axioms/SET007/SET007+350.ax",
        "Axioms/SET007/SET007+672.ax",
        "Axioms/SET007/SET007+405.ax",
        "Axioms/SET007/SET007+574.ax",
        "Axioms/SET007/SET007+729.ax",
        "Axioms/SET007/SET007+211.ax",
        "Axioms/SET007/SET007+303.ax",
        "Axioms/SET007/SET007+814.ax",
        "Axioms/SET007/SET007+113.ax",
        "Axioms/SET007/SET007+200.ax",
        "Axioms/SET007/SET007+215.ax",
        "Axioms/SET007/SET007+891.ax",
        "Axioms/SET007/SET007+102.ax",
        "Axioms/SET007/SET007+160.ax",
        "Axioms/SET007/SET007+759.ax",
        "Axioms/SET007/SET007+360.ax",
        "Axioms/SET007/SET007+511.ax",
        "Axioms/SET007/SET007+242.ax",
        "Axioms/SET007/SET007+370.ax",
        "Axioms/SET007/SET007+372.ax",
        "Axioms/SET007/SET007+309.ax",
        "Axioms/SET007/SET007+441.ax",
        "Axioms/SET007/SET007+737.ax",
        "Axioms/SET007/SET007+36.ax",
        "Axioms/SET007/SET007+806.ax",
        "Axioms/SET007/SET007+727.ax",
        "Axioms/SET007/SET007+815.ax",
        "Axioms/SET007/SET007+857.ax",
        "Axioms/SET007/SET007+274.ax",
        "Axioms/SET007/SET007+97.ax",
        "Axioms/SET007/SET007+607.ax",
        "Axioms/SET007/SET007+367.ax",
        "Axioms/SET007/SET007+54.ax",
        "Axioms/SET007/SET007+38.ax",
        "Axioms/SET007/SET007+205.ax",
        "Axioms/SET007/SET007+564.ax",
        "Axioms/SET007/SET007+415.ax",
        "Axioms/SET007/SET007+236.ax",
        "Axioms/SET007/SET007+93.ax",
        "Axioms/SET007/SET007+315.ax",
        "Axioms/SET007/SET007+131.ax",
        "Axioms/SET007/SET007+373.ax",
        "Axioms/SET007/SET007+401.ax",
        "Axioms/SET007/SET007+410.ax",
        "Axioms/SET007/SET007+731.ax",
        "Axioms/SET007/SET007+418.ax",
        "Axioms/SET007/SET007+361.ax",
        "Axioms/SET007/SET007+555.ax",
        "Axioms/SET007/SET007+265.ax",
        "Axioms/SET007/SET007+596.ax",
        "Axioms/SET007/SET007+798.ax",
        "Axioms/SET007/SET007+804.ax",
        "Axioms/SET007/SET007+130.ax",
        "Axioms/SET007/SET007+678.ax",
        "Axioms/SET007/SET007+258.ax",
        "Axioms/SET007/SET007+52.ax",
        "Axioms/SET007/SET007+830.ax",
        "Axioms/SET007/SET007+238.ax",
        "Axioms/SET007/SET007+67.ax",
        "Axioms/SET007/SET007+424.ax",
        "Axioms/SET007/SET007+749.ax",
        "Axioms/SET007/SET007+782.ax",
        "Axioms/SET007/SET007+126.ax",
        "Axioms/SET007/SET007+652.ax",
        "Axioms/SET007/SET007+481.ax",
        "Axioms/SET007/SET007+191.ax",
        "Axioms/SET007/SET007+489.ax",
        "Axioms/SET007/SET007+822.ax",
        "Axioms/SET007/SET007+264.ax",
        "Axioms/SET007/SET007+849.ax",
        "Axioms/SET007/SET007+464.ax",
        "Axioms/SET007/SET007+579.ax",
        "Axioms/SET007/SET007+868.ax",
        "Axioms/SET007/SET007+834.ax",
        "Axioms/SET007/SET007+425.ax",
        "Axioms/SET007/SET007+540.ax",
        "Axioms/SET007/SET007+860.ax",
        "Axioms/SET007/SET007+276.ax",
        "Axioms/SET007/SET007+848.ax",
        "Axioms/SET007/SET007+1.ax",
        "Axioms/SET007/SET007+228.ax",
        "Axioms/SET007/SET007+625.ax",
        "Axioms/SET007/SET007+246.ax",
        "Axioms/SET007/SET007+659.ax",
        "Axioms/SET007/SET007+21.ax",
        "Axioms/SET007/SET007+10.ax",
        "Axioms/SET007/SET007+357.ax",
        "Axioms/SET007/SET007+202.ax",
        "Axioms/SET007/SET007+658.ax",
        "Axioms/SET007/SET007+755.ax",
        "Axioms/SET007/SET007+193.ax",
        "Axioms/SET007/SET007+103.ax",
        "Axioms/SET007/SET007+162.ax",
        "Axioms/SET007/SET007+735.ax",
        "Axioms/SET007/SET007+385.ax",
        "Axioms/SET007/SET007+83.ax",
        "Axioms/SET007/SET007+70.ax",
        "Axioms/SET007/SET007+124.ax",
        "Axioms/SET007/SET007+587.ax",
        "Axioms/SET007/SET007+4.ax",
        "Axioms/SET007/SET007+648.ax",
        "Axioms/SET007/SET007+63.ax",
        "Axioms/SET007/SET007+690.ax",
        "Axioms/SET007/SET007+118.ax",
        "Axioms/SET007/SET007+517.ax",
        "Axioms/SET007/SET007+322.ax",
        "Axioms/SET007/SET007+751.ax",
        "Axioms/SET007/SET007+493.ax",
        "Axioms/SET007/SET007+24.ax",
        "Axioms/SET007/SET007+268.ax",
        "Axioms/SET007/SET007+473.ax",
        "Axioms/SET007/SET007+886.ax",
        "Axioms/SET007/SET007+788.ax",
        "Axioms/SET007/SET007+180.ax",
        "Axioms/SET007/SET007+174.ax",
        "Axioms/SET007/SET007+568.ax",
        "Axioms/SET007/SET007+31.ax",
        "Axioms/SET007/SET007+719.ax",
        "Axioms/SET007/SET007+233.ax",
        "Axioms/SET007/SET007+225.ax",
        "Axioms/SET007/SET007+681.ax",
        "Axioms/SET007/SET007+838.ax",
        "Axioms/SET007/SET007+907.ax",
        "Axioms/SET007/SET007+226.ax",
        "Axioms/SET007/SET007+656.ax",
        "Axioms/SET007/SET007+547.ax",
        "Axioms/SET007/SET007+762.ax",
        "Axioms/SET007/SET007+577.ax",
        "Axioms/SET007/SET007+354.ax",
        "Axioms/SET007/SET007+887.ax",
        "Axioms/SET007/SET007+363.ax",
        "Axioms/SET007/SET007+902.ax",
        "Axioms/SET007/SET007+707.ax",
        "Axioms/SET007/SET007+214.ax",
        "Axioms/SET007/SET007+347.ax",
        "Axioms/SET007/SET007+356.ax",
        "Axioms/SET007/SET007+475.ax",
        "Axioms/SET007/SET007+786.ax",
        "Axioms/SET007/SET007+279.ax",
        "Axioms/SET007/SET007+630.ax",
        "Axioms/SET007/SET007+201.ax",
        "Axioms/SET007/SET007+81.ax",
        "Axioms/SET007/SET007+500.ax",
        "Axioms/SET007/SET007+698.ax",
        "Axioms/SET007/SET007+578.ax",
        "Axioms/SET007/SET007+47.ax",
        "Axioms/SET007/SET007+351.ax",
        "Axioms/SET007/SET007+146.ax",
        "Axioms/SET007/SET007+583.ax",
        "Axioms/SET007/SET007+504.ax",
        "Axioms/SET007/SET007+114.ax",
        "Axioms/SET007/SET007+197.ax",
        "Axioms/SET007/SET007+472.ax",
        "Axioms/SET007/SET007+413.ax",
        "Axioms/SET007/SET007+266.ax",
        "Axioms/SET007/SET007+255.ax",
        "Axioms/SET007/SET007+861.ax",
        "Axioms/SET007/SET007+382.ax",
        "Axioms/SET007/SET007+45.ax",
        "Axioms/SET007/SET007+273.ax",
        "Axioms/SET007/SET007+172.ax",
        "Axioms/SET007/SET007+560.ax",
        "Axioms/SET007/SET007+524.ax",
        "Axioms/SET007/SET007+862.ax",
        "Axioms/SET007/SET007+135.ax",
        "Axioms/SET007/SET007+326.ax",
        "Axioms/SET007/SET007+123.ax",
        "Axioms/SET007/SET007+94.ax",
        "Axioms/SET007/SET007+709.ax",
        "Axioms/SET007/SET007+106.ax",
        "Axioms/SET007/SET007+896.ax",
        "Axioms/SET007/SET007+738.ax",
        "Axioms/SET007/SET007+271.ax",
        "Axioms/SET007/SET007+145.ax",
        "Axioms/SET007/SET007+156.ax",
        "Axioms/SET007/SET007+710.ax",
        "Axioms/SET007/SET007+859.ax",
        "Axioms/SET007/SET007+694.ax",
        "Axioms/SET007/SET007+870.ax",
        "Axioms/SET007/SET007+27.ax",
        "Axioms/SET007/SET007+328.ax",
        "Axioms/SET007/SET007+841.ax",
        "Axioms/SET007/SET007+910.ax",
        "Axioms/SET007/SET007+689.ax",
        "Axioms/SET007/SET007+837.ax",
        "Axioms/SET007/SET007+111.ax",
        "Axioms/SET007/SET007+313.ax",
        "Axioms/SET007/SET007+329.ax",
        "Axioms/SET007/SET007+854.ax",
        "Axioms/SET007/SET007+378.ax",
        "Axioms/SET007/SET007+478.ax",
        "Axioms/SET007/SET007+653.ax",
        "Axioms/SET007/SET007+515.ax",
        "Axioms/SET007/SET007+48.ax",
        "Axioms/SET007/SET007+573.ax",
        "Axioms/SET007/SET007+684.ax",
        "Axioms/SET007/SET007+613.ax",
        "Axioms/SET007/SET007+590.ax",
        "Axioms/SET007/SET007+545.ax",
        "Axioms/SET007/SET007+291.ax",
        "Axioms/SET007/SET007+234.ax",
        "Axioms/SET007/SET007+331.ax",
        "Axioms/SET007/SET007+717.ax",
        "Axioms/SET007/SET007+346.ax",
        "Axioms/SET007/SET007+105.ax",
        "Axioms/SET007/SET007+791.ax",
        "Axioms/SET007/SET007+218.ax",
        "Axioms/SET007/SET007+221.ax",
        "Axioms/SET007/SET007+169.ax",
        "Axioms/SET007/SET007+110.ax",
        "Axioms/SET007/SET007+845.ax",
        "Axioms/SET007/SET007+457.ax",
        "Axioms/SET007/SET007+136.ax",
        "Axioms/SET007/SET007+295.ax",
        "Axioms/SET007/SET007+12.ax",
        "Axioms/SET007/SET007+280.ax",
        "Axioms/SET007/SET007+402.ax",
        "Axioms/SET007/SET007+427.ax",
        "Axioms/SET007/SET007+610.ax",
        "Axioms/SET007/SET007+894.ax",
        "Axioms/SET007/SET007+923.ax",
        "Axioms/SET007/SET007+223.ax",
        "Axioms/SET007/SET007+565.ax",
        "Axioms/SET007/SET007+482.ax",
        "Axioms/SET007/SET007+308.ax",
        "Axioms/SET007/SET007+186.ax",
        "Axioms/SET007/SET007+718.ax",
        "Axioms/SET007/SET007+629.ax",
        "Axioms/SET007/SET007+0.ax",
        "Axioms/SET007/SET007+181.ax",
        "Axioms/SET007/SET007+369.ax",
        "Axioms/SET007/SET007+84.ax",
        "Axioms/SET007/SET007+397.ax",
        "Axioms/SET007/SET007+182.ax",
        "Axioms/SET007/SET007+167.ax",
        "Axioms/SET007/SET007+37.ax",
        "Axioms/SET007/SET007+875.ax",
        "Axioms/SET007/SET007+542.ax",
        "Axioms/SET007/SET007+388.ax",
        "Axioms/SET007/SET007+612.ax",
        "Axioms/SET007/SET007+431.ax",
        "Axioms/SET007/SET007+339.ax",
        "Axioms/SET007/SET007+761.ax",
        "Axioms/SET007/SET007+267.ax",
        "Axioms/SET007/SET007+675.ax",
        "Axioms/SET007/SET007+867.ax",
        "Axioms/SET007/SET007+138.ax",
        "Axioms/SET007/SET007+559.ax",
        "Axioms/SET007/SET007+240.ax",
        "Axioms/SET007/SET007+514.ax",
        "Axioms/SET007/SET007+604.ax",
        "Axioms/SET007/SET007+16.ax",
        "Axioms/SET007/SET007+528.ax",
        "Axioms/SET007/SET007+764.ax",
        "Axioms/SET007/SET007+915.ax",
        "Axioms/SET007/SET007+752.ax",
        "Axioms/SET007/SET007+479.ax",
        "Axioms/SET007/SET007+384.ax",
        "Axioms/SET007/SET007+688.ax",
        "Axioms/SET007/SET007+334.ax",
        "Axioms/SET007/SET007+302.ax",
        "Axioms/SET007/SET007+691.ax",
        "Axioms/SET007/SET007+541.ax",
        "Axioms/SET007/SET007+768.ax",
        "Axioms/SET007/SET007+739.ax",
        "Axioms/SET007/SET007+177.ax",
        "Axioms/SET007/SET007+556.ax",
        "Axioms/SET007/SET007+486.ax",
        "Axioms/SET007/SET007+580.ax",
        "Axioms/SET007/SET007+445.ax",
        "Axioms/SET007/SET007+847.ax",
        "Axioms/SET007/SET007+716.ax",
        "Axioms/SET007/SET007+728.ax",
        "Axioms/SET007/SET007+207.ax",
        "Axioms/SET007/SET007+913.ax",
        "Axioms/SET007/SET007+133.ax",
        "Axioms/SET007/SET007+152.ax",
        "Axioms/SET007/SET007+756.ax",
        "Axioms/SET007/SET007+805.ax",
        "Axioms/SET007/SET007+766.ax",
        "Axioms/SET007/SET007+599.ax",
        "Axioms/SET007/SET007+411.ax",
        "Axioms/SET007/SET007+721.ax",
        "Axioms/SET007/SET007+669.ax",
        "Axioms/SET007/SET007+250.ax",
        "Axioms/SET007/SET007+892.ax",
        "Axioms/SET007/SET007+422.ax",
        "Axioms/SET007/SET007+906.ax",
        "Axioms/SET007/SET007+288.ax",
        "Axioms/SET007/SET007+774.ax",
        "Axioms/SET007/SET007+262.ax",
        "Axioms/SET007/SET007+777.ax",
        "Axioms/SET007/SET007+864.ax",
        "Axioms/SET007/SET007+619.ax",
        "Axioms/SET007/SET007+343.ax",
        "Axioms/SET007/SET007+929.ax",
        "Axioms/SET007/SET007+476.ax",
        "Axioms/SET007/SET007+513.ax",
        "Axioms/SET007/SET007+64.ax",
        "Axioms/SET007/SET007+364.ax",
        "Axioms/SET007/SET007+35.ax",
        "Axioms/SET007/SET007+893.ax",
        "Axioms/SET007/SET007+874.ax",
        "Axioms/SET007/SET007+627.ax",
        "Axioms/SET007/SET007+836.ax",
        "Axioms/SET007/SET007+13.ax",
        "Axioms/SET007/SET007+173.ax",
        "Axioms/SET007/SET007+507.ax",
        "Axioms/SET007/SET007+74.ax",
        "Axioms/SET007/SET007+365.ax",
        "Axioms/GEO010+0.ax",
        # 'Axioms/CSR002+5.ax',
        # "Axioms/CSR003+2.ax",
        "Axioms/CSR001+2.ax",
        "Axioms/CSR001+3.ax",
        "Axioms/CSR004+0.ax",
        "Axioms/CSR001+1.ax",
        "Axioms/CSR003+0.ax",
        "Axioms/CSR003+5.ax",
        "Axioms/CSR003+4.ax",
        "Axioms/CSR002+0.ax",
        "Axioms/CSR002+1.ax",
        "Axioms/CSR005^0.ax",
        "Axioms/CSR002+4.ax",
        "Axioms/CSR003+1.ax",
        "Axioms/CSR002+2.ax",
        "Axioms/NLP001+0.ax",
        "Axioms/MED001+0.ax",
        "Axioms/MED002+0.ax",
    ]
    for f in files:
        print(f)
        processor.axiomset_processor(os.path.join(settings.TPTP_ROOT, f))


class TPTPProblemParser(ProblemParser):
    logic_parser_cls = TPTPParser


class SimpleTPTPProofParser(ProofParser):
    def __init__(self):
        self._tptp_parser = TPTPParser()

    def parse(self, structure: str, *args, **kwargs):
        return LinearProof(
            steps=[
                self._create_proof_step(self._tptp_parser.parse(s))
                for s in self._tptp_parser.load_many(structure.split("\n"))
            ]
        )

    def _create_proof_step(self, e: LogicElement) -> ProofStep:
        if isinstance(e, AnnotatedFormula):
            if e.role == FormulaRole.AXIOM:
                return Axiom(formula=e.formula, name=e.name)
            elif e.role == FormulaRole.PLAIN:
                if isinstance(e.annotation, InferenceSource):
                    return Inference(
                        formula=e.formula, name=e.name,
                        antecedents=e.annotation.parents
                    )
                elif isinstance(e.annotation, InternalSource):
                    return Introduction(
                        formula=e.formula,
                        name=e.name,
                        introduction_type=e.annotation.intro_type,
                    )
            raise ParserException(e)
        else:
            raise ParserException(e)


def get_all_files(path):
    for root, dirs, files in os.walk(path):
        for file in files:
            if not file == "README":
                yield os.path.join(root, file)


def all_problems(processor):
    for f in get_all_files(os.path.join(settings.TPTP_ROOT, "Problems")):
        print(f)
        for problem in processor.problem_processor(f):
            print("done")


def all_solution(path, system=""):
    path = os.path.join(path, "Problems")
    files = get_all_files(path)
    for file in files:
        domain, problem = os.path.normpath(file).split(os.sep)[-2:]
        response = requests.get(
            "http://www.tptp.org/cgi-bin/SeeTPTP?Category=Solutions"
            "&Domain={domain}"
            "&File={problem}"
            "&System=Vampire---4.3.THM-Ref.s".format(
                domain=domain, problem=problem[:-2]
            )
        )
        print(response)


def store_problems():
    processor = StorageProcessor()
    all_problems(processor)


def store_axioms():
    processor = StorageProcessor()
    all_axioms(processor)<|MERGE_RESOLUTION|>--- conflicted
+++ resolved
@@ -365,14 +365,9 @@
         session = kwargs.get("session")
         if force_creation or source.id is None:
             formula_obj = db.Formula(
-<<<<<<< HEAD
-                name=formula.name, source=source,
-                json=self.compiler.visit(formula.formula)
-=======
                 name=formula.name,
                 source=source,
                 json=self.compiler.visit(formula.formula),
->>>>>>> 39bc8e54
             )
             session.add(formula_obj)
         else:
