--- conflicted
+++ resolved
@@ -63,20 +63,11 @@
             self.post(["uploadFile", self.folder], data=fil.read())
             return quote("/".join([self.folder, fp]), safe="")
 
-
-<<<<<<< HEAD
 class HetsProve(BaseProverInterface):
-    _prover_dialect_cls = TPTPDialect
-
-    def __init__(self, prover_interface: BaseProverInterface, session, *args, **kwargs):
+    def __init__(self, prover_interface: BaseProverInterface, *args, **kwargs):
+        self._prover_dialect_cls = prover_interface._prover_dialect_cls
         super(HetsProve, self).__init__()
         self.session = session
-=======
-class HetsProve(BaseProverInterface, HetsCall):
-    def __init__(self, prover_interface: BaseProverInterface, *args, **kwargs):
-        self._prover_dialect_cls = prover_interface._prover_dialect_cls
-        super(HetsProve, self).__init__(["prove"])
->>>>>>> 23b5024e
 
     def _bootstrap_problem(self, problem: Problem):
         with tempfile.NamedTemporaryFile(mode="w+") as tf:
